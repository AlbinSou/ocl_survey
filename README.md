# OCL Survey Code Base Instructions

# Install instructions (Witchery)

Create a new environment with python 3.10

```
conda create -n ocl_survey python=3.10
conda activate ocl_survey
```

- To not lose sanity:

```
conda install mamba
```

- Then, follow the steps in this order

```
<<<<<<< HEAD
pip install hydra-core
pip install -U "ray[tune]"
pip install jsonlines
=======
mamba install matplotlib
pip install torch torchvision
mamba env update -f environment.yaml
>>>>>>> 8f195b71
```

- Add to your python path the ocl_survey directory and the avalanche directory

```
conda env config vars set PYTHONPATH=/home/.../ocl_survey:/home/ocl_survey/avalanche.git
```

- Change the content of the files config/results.yaml and config/benchmarks/root.yaml so that they point to the results and data directory of your machine
- Test the environment by launching main.py

```
cd experiments/
python main.py
```

# Structure

The code is structured as follows:

```
- src/ # contains source code for the experiments
    - factories/ # Contains the code to create models, strategies, and benchmarks. Most code additions should be done here
        - method_factory.py
        - model_factory.py
        - benchmark_factory.py
    - toolkit/ # Contains some utils functions, parallel evaluation plugins, modified strategies (hyperparameter addition) etc...
- config/ # Config directory used by hydra, 
    - config.yaml # Default config for normal experiments
    - hp_config.yaml # Default config for hp selection
    - results.yaml # The main results directory, defaults to ../results, you can change this
    - strategy/ # Contains strategy-specific config files (one per strategy)
    - optimizer/ # Contains optimizer-specific config files (one per optimizer type)
    - evaluation/ # Contains evaluation config files (no evaluation, non parallel evaluation, parallel evaluation)
    - benchmarks/ # Contains benchmark relative config (one per benchmark)
        - root.yaml # Put here the root of the data dir from which the datasets will be fetched
    - scheduler/ # Contains learning rate scheduling relative args (one per scheduler)
- experiments/
    - main.py # Main entry point for every experiments, no modifications should be needed in this
    - main_hp_tuning.py # Main file for the hyperparameter tuning, change here the options for hp search depending on the method
- scripts/ # Contains shell scripts for running i.e multiple seeds, linear probing
- tests/ # Some tests for special functionalities, some more should be added maybe more related to the experiments
```

# Experiments launching

To launch an experiment, start from the default config file and change the part that needs to change

```
python main.py strategy=er_ace evaluation=parallel
```

It's also possible to override more fine-grained arguments

```
python main.py strategy=er_ace evaluation=parallel strategy.alpha=0.7 optimizer.lr=0.05
```

Before running the script, you can display the full config with "-c job" option

```
python main.py strategy=er_ace evaluation=parallel -c job
```

Results will be saved in the directory specified in results.yaml. Under the following structure:

```
<results_dir>/<strategy_name>_<benchmark_name>/<seed>/
```

# Hyperparameter selection

Modify the strategy specific search parameters, search range etc ... inside main_hp_tuning.py then run

```
python main_hp_tuning.py strategy=er_ace
```<|MERGE_RESOLUTION|>--- conflicted
+++ resolved
@@ -18,15 +18,9 @@
 - Then, follow the steps in this order
 
 ```
-<<<<<<< HEAD
-pip install hydra-core
-pip install -U "ray[tune]"
-pip install jsonlines
-=======
 mamba install matplotlib
 pip install torch torchvision
 mamba env update -f environment.yaml
->>>>>>> 8f195b71
 ```
 
 - Add to your python path the ocl_survey directory and the avalanche directory
